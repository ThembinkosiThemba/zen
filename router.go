--- conflicted
+++ resolved
@@ -185,7 +185,6 @@
 		return
 	}
 
-<<<<<<< HEAD
 	if methodHandlers := r.handlers[method]; methodHandlers != nil {
 		for pattern, handlers := range methodHandlers {
 			if params, ok := r.matchPath(pattern, path); ok {
@@ -204,27 +203,6 @@
 		c.Next()
 	} else {
 		r.writeNotFound(c)
-=======
-	matched := false
-	for pattern, handlers := range methodHandlers {
-		if params, ok := matchPath(pattern, path); ok {
-			matched = true
-			c.Params = params
-			c.Handlers = handlers
-			c.Next()
-			return
-		}
-	}
-
-	if !matched {
-		c.JSON(http.StatusNotFound, M{
-			"error":  "Route not found",
-			"code":   404,
-			"path":   path,
-			"method": method,
-		})
-		return
->>>>>>> a04e26f7
 	}
 }
 
